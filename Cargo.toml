--- conflicted
+++ resolved
@@ -57,7 +57,6 @@
 unix-named-pipe = "0.2.0"
 noodles = { version = "0.97.0", features = ["bam", "cram", "fastq", "sam"] }
 sprs = "0.11.3"
-<<<<<<< HEAD
 gxhash = "3.5.0"
 fxhash = "0.2.1"
 ahash = "0.8.12"
@@ -78,10 +77,10 @@
 paste = "1.0.15"
 
 #TODO: im going to be brave and try latest #HACK: crucial that we use old version (1.1.1). 2.x does not work. Other versions magnitudes slower.
+# still not sure if using latest breaks anything else but for countsketch latest works.
+# crucial to disable default features though due to dependency conflicts
 zip = { version = "4.3.0", default-features = false, features = ["zstd"] }
 memchr = "2.7.5"
 rapidhash = "2.0.2"
 smallvec = "1.15.1"
-=======
-fraction = "0.15.3"
->>>>>>> 99b4dc4a
+fraction = "0.15.3"