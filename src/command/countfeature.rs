--- conflicted
+++ resolved
@@ -12,15 +12,9 @@
 
 use noodles::gff::feature::record::Strand;
 
-<<<<<<< HEAD
-use super::determine_thread_counts_1;
-use crate::umi::umi_dedup::UMIcounter;
-use crate::utils::dedup_umi;
-=======
 use crate::fileformat::new_anndata::SparseMatrixAnnDataWriter;
 use crate::umi::umi_dedup::UMIcounter;
 use super::determine_thread_counts_1;
->>>>>>> cc81d1fe
 
 use sprs::{CsMat, TriMat};
 
@@ -107,10 +101,6 @@
 
 
 
-<<<<<<< HEAD
-    ///List of genes that have been finally counted
-    finished_genes: Arc<Mutex<Vec<(GeneCounter, BTreeMap<Vec<u8>, u32>)>>>,
-=======
 ///
 /// Counter known and unknown cells. This is used to reduce memory consumption by avoiding the storage of strings.
 /// Known cells already have
@@ -220,7 +210,6 @@
 /// Feature counter. A single thread reads the file while deduplication is performed on separate threads
 /// 
 pub struct CountFeature {
->>>>>>> cc81d1fe
 }
 impl CountFeature {
 
@@ -429,16 +418,9 @@
             num_reads, gene_id, chrom, meta.gene_start, meta.gene_end);
         }
 
-<<<<<<< HEAD
-            self.thread_pool_work.execute(move || {
-                while let Ok(Some(gene)) = rx.recv() {
-                    //Deduplicate
-                    let cnt = gene.get_counts();
-=======
 
         //Convert UMI to cell counts
         for (cellid, counter) in counters.iter() {
->>>>>>> cc81d1fe
 
             //Perform UMI deduplication and counting
             let mut prep_data = UMIcounter::prepare_from_map(&counter.umis);
@@ -562,27 +544,6 @@
 
 
 
-<<<<<<< HEAD
-    pub counters: HashMap<Cellid, CellCounter>,
-}
-impl GeneCounter {
-    fn get_counts(&self) -> BTreeMap<Vec<u8>, u32> {
-        // type inference lets us omit an explicit type signature (which
-        // would be `BTreeMap<&str, &str>` in this example).
-        let mut map_cell_count: BTreeMap<Vec<u8>, u32> = BTreeMap::new();
-
-        //For each cell
-        for (cellid, counter) in self.counters.iter() {
-            //Perform UMI deduplication and counting
-            let mut prep_data = UMIcounter::prepare_from_str(&counter.umis);
-            let cnt = UMIcounter::directional_algorithm(&mut prep_data, 1);
-
-            //let cnt = UMIcounter::dedup_umi(&counter.umis);
-            map_cell_count.insert(cellid.clone(), cnt);
-        }
-        map_cell_count
-    }
-=======
 
 
 
@@ -599,7 +560,6 @@
 /// 
 pub struct CellCounter {
     pub umis: HashMap<u32, u32>, //umi -> count   
->>>>>>> cc81d1fe
 }
 impl CellCounter {
 
