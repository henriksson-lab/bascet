use clap::Args;
use std::collections::BTreeMap;
use std::collections::HashMap;
use std::path::PathBuf;

use std::sync::Arc;
use std::sync::Mutex;

use bio::bio_types::strand::ReqStrand;
use rust_htslib::bam::record::Record as BamRecord;
use rust_htslib::bam::Read;

use noodles::gff::feature::record::Strand;

use super::determine_thread_counts_1;
use crate::fileformat::new_anndata::SparseMatrixAnnDataWriter;
use crate::umi::umi_dedup::UMIcounter;

use sprs::{CsMat, TriMat};

use crate::fileformat::gff::*;

type Cellid = Vec<u8>;

#[derive(Args)]
pub struct CountFeatureCMD {
    /// BAM or CRAM file; has to be sorted
    #[arg(short = 'i', value_parser)]
    pub path_in: PathBuf,

    /// GFF3 file
    #[arg(short = 'g', value_parser)]
    pub path_gff: PathBuf,

    /// Full path to file to store in
    #[arg(short = 'o', value_parser)]
    pub path_out: PathBuf,

    // Feature to count
    #[arg(long = "use-feature", default_value = "gene")]
    //Not used, but kept here for consistency with other commands
    pub use_feature: String,

    // Attribute id for gene ID
    #[arg(long = "attr-id", default_value = "gene_id")]
    //Not used, but kept here for consistency with other commands
    pub attr_id: String,

    // Attribute id for gene ID
    #[arg(long = "attr-name", default_value = "name")]
    //Not used, but kept here for consistency with other commands
    pub attr_name: String,

    // Temp file directory
    #[arg(short = 't', value_parser= clap::value_parser!(PathBuf), default_value = "temp")]
    //Not used, but kept here for consistency with other commands
    pub path_tmp: PathBuf,

    //Thread settings
    #[arg(short = '@', value_parser = clap::value_parser!(usize))]
    num_threads_total: Option<usize>,
}
impl CountFeatureCMD {
    pub fn try_execute(&mut self) -> anyhow::Result<()> {
        let num_threads_total = determine_thread_counts_1(self.num_threads_total)?;
        println!("Using threads {}", num_threads_total);

        //TODO Can check that input file is sorted via header

        let gff_settings = GFFparseSettings {
            use_feature: self.use_feature.clone(),
            attr_id: self.attr_id.clone(),
            attr_name: self.attr_name.clone(),
        };

        CountFeature::run(
            self.path_in.clone(),
            self.path_gff.clone(),
            self.path_out.clone(),
            gff_settings,
            num_threads_total,
        )?;

        log::info!("CountFeature has finished succesfully");
        Ok(())
    }
}

/*
pub enum BascetStrand {  //equivalent to GFF
    None,
    Forward,
    Reverse,
    Unknown,
}
 */

///
/// Counter known and unknown cells. This is used to reduce memory consumption by avoiding the storage of strings.
/// Known cells already have
///
/// an option is to rewrite this using https://docs.rs/flashmap/latest/flashmap/ ; but not sure if possible if we need to generate IDs too
///
pub struct CountPerCell {
    pub known_cells: Arc<CellIntMapping>,
    pub counter_known_cell: BTreeMap<u32, u32>, //Option: store a list (cell, cnt), and presort until later
    pub counter_other_cell: BTreeMap<Vec<u8>, u32>,
    //we are now sorting triplets at the end, so treemap is overkill.
    //also, does clear() remove the underlying allocation? for hashmap, it retains the allocation
}
impl CountPerCell {
    ///
    /// Create a new counter given cell->int mapping
    ///
    pub fn new(known_cells: Arc<CellIntMapping>) -> CountPerCell {
        CountPerCell {
            known_cells: known_cells,
            counter_known_cell: BTreeMap::new(),
            counter_other_cell: BTreeMap::new(),
        }
    }

    ///
    /// Add count for a cell
    ///
    pub fn insert(&mut self, cellid: &Vec<u8>, cnt: u32) {
        if let Some(i) = self.known_cells.map_cell_int.get(cellid) {
            self.counter_known_cell.insert(*i as u32, cnt);
        } else {
            self.counter_other_cell.insert(cellid.clone(), cnt);
        }
    }

    ///
    /// Propagage unknown cell identities into cell->int map
    ///
    fn add_unknown_ids(&mut self, new_cellintmapping: &mut CellIntMapping) {
        //For all unknown cells, update their identity
        for (cellid, cnt) in &self.counter_other_cell {
            if let Some(i) = new_cellintmapping.map_cell_int.get(cellid) {
                //This cell received an ID from another process already, so it can just be reused
                self.counter_known_cell.insert(*i as u32, *cnt);
            } else {
                //Generate a new ID
                let i = new_cellintmapping.list_cell.len();

                //Add ID to mapping
                new_cellintmapping.map_cell_int.insert(cellid.clone(), i);
                new_cellintmapping.list_cell.push(cellid.clone());

                //Now insert cell in known list
                self.counter_known_cell.insert(i as u32, *cnt);
            }
        }

        //Clear up memory
        self.counter_other_cell.clear();
    }
}

#[derive(Clone)]
pub struct CellIntMapping {
    pub map_cell_int: HashMap<Vec<u8>, usize>,
    pub list_cell: Vec<Vec<u8>>,
}
impl CellIntMapping {
    fn new() -> CellIntMapping {
        CellIntMapping {
            map_cell_int: HashMap::new(),
            list_cell: Vec::new(),
        }
    }
}

struct CounterResult {
    processed_reads: u64,
}

struct CurrentCounterState {
    finished_genes: Vec<(
        GeneMeta,
        Vec<(u32, u32)>, // stored list of (cellid, count)
                         //            BTreeMap<u32, u32>,   //Option: store a list (cell, cnt), and presort until later
    )>,
    processed_reads: u64,
    processed_features: u64,
    num_features: usize,
    current_cellintmapping: Arc<CellIntMapping>,
}

///
/// Feature counter. A single thread reads the file while deduplication is performed on separate threads
///
pub struct CountFeature {}
impl CountFeature {
    ///
    /// Initialize a new feature counter
    ///
    pub fn run(
        path_in: PathBuf,
        path_gff: PathBuf,
        path_out: PathBuf,
        gff_settings: GFFparseSettings,
        num_threads: usize,
    ) -> anyhow::Result<()> {
        //Check that the input file is present to give a nicer error message before threads start
        if !path_in.exists() {
            anyhow::bail!(format!("Input BAM does not exist: {:?}", path_in));
        }
        let mut path_bam_index = path_in.to_string_lossy().to_string();
        path_bam_index.push_str(".bai");
        let path_bam_index = PathBuf::from(path_bam_index);
        if !path_bam_index.exists() {
            anyhow::bail!(format!("Input BAI does not exist: {:?}", path_bam_index));
        }

<<<<<<< HEAD
        //Parse GFF-like file
        println!("Reading feature file");
        let gff = FeatureCollection::read_file(
            &path_gff,
            &gff_settings
        )?;

=======
        //Parse GFF file
        println!("Reading feature GFF file");
        let gff = FeatureCollection::read_file(&path_gff, &gff_settings)?;
>>>>>>> 90de1e0e

        //Common data for threads
        let current_state = CurrentCounterState {
            finished_genes: Vec::new(),
            processed_reads: 0,
            processed_features: 0,
            num_features: gff.list_feature.len(),
            current_cellintmapping: Arc::new(CellIntMapping::new()),
        };
        let current_state = Arc::new(Mutex::new(current_state));

        //Prepare thread pool
        let thread_pool_work = threadpool::ThreadPool::new(num_threads);
        let (tx, rx) = crossbeam::channel::bounded(num_threads * 2);

        //Prepare to process BAM in parallel
        for _tidx in 0..num_threads {
            let rx = rx.clone();
            let current_state = Arc::clone(&current_state);
            let path_in = path_in.clone();

            //println!("Starting deduper thread {}", tidx);

            thread_pool_work.execute(move || {
                //Open file for reading in this thread. This can fail if file is not there; or index not present. ideally check earlier!
                let mut bam = rust_htslib::bam::IndexedReader::from_path(path_in).unwrap();

                while let Ok(Some(meta)) = rx.recv() {
                    //Get a suitable counter
                    let current_cellintmapping = {
                        let state = current_state.lock().unwrap();
                        Arc::clone(&state.current_cellintmapping)
                    };
                    let mut cell_counter = CountPerCell::new(current_cellintmapping);

                    //Read BAM file and deduplicate
                    let cnt = Self::process_bam_one_feature(&mut bam, &meta, &mut cell_counter)
                        .expect("Failed to count featuee in BAM");

                    //Put count data into matrix. To do this, we need access to the common state
                    //of the process. The operations below should thus be as fast as possible
                    let mut state = current_state.lock().unwrap();

                    if !cell_counter.counter_other_cell.is_empty() {
                        //Need to extend common list of cells with new IDs
                        let mut new_cellintmapping =
                            CellIntMapping::clone(&state.current_cellintmapping);
                        cell_counter.add_unknown_ids(&mut new_cellintmapping);

                        //Ensure other threads use the updated cellIDs
                        state.current_cellintmapping = Arc::new(new_cellintmapping);
                    }

                    //now store counts as-is
                    //let known_counter = cell_counter.counter_known_cell;

                    //Compress the data.
                    //Assume that this is rather fast. Otherwise could actually move out of the mutex lock for this operation, but
                    //we will soon need it again
                    let arr_counter: Vec<(u32, u32)> = cell_counter
                        .counter_known_cell
                        .iter()
                        .map(|(x, y)| (*x, *y))
                        .collect();

                    state.finished_genes.push((meta, arr_counter));
                    state.processed_reads += cnt.processed_reads;
                    state.processed_features += 1;

                    //Don't print too frequently as this need to lock screen I/O. Should possibly do this one main thread only
                    if state.processed_features % 1000 == 0 {
                        println!(
                            "Processed #features: {} / {}\t#reads: {}",
                            state.processed_features, state.num_features, state.processed_reads
                        );
                    }
                }
                //println!("Ending thread {}", tidx);
            });
        }

        //Ask for each feature to be processed
        for f in &gff.list_feature {
            tx.send(Some(f.clone())).unwrap();
        }

        // Send termination signals to workers, then wait for them to complete
        println!("Shutting down counters");
        for _ in 0..num_threads {
            let _ = tx.send(None);
        }
        thread_pool_work.join();

        println!("Writing count matrix");
        //        let current_state = current_state.lock().unwrap();
        Self::write_matrix(&current_state, &gff, &path_out)?;

        Ok(())
    }

    ///
    /// Extract counts for one single feature
    ///
    fn process_bam_one_feature(
        bam: &mut rust_htslib::bam::IndexedReader,
        meta: &GeneMeta,
        map_cell_count: &mut CountPerCell,
    ) -> anyhow::Result<CounterResult> {
        let mut counters: HashMap<Cellid, CellCounter> = HashMap::new();

        let bam_feature = rust_htslib::bam::FetchDefinition::RegionString(
            meta.gene_chr.as_slice(),
            meta.gene_start as i64,
            meta.gene_end as i64,
        );
        bam.fetch(bam_feature).expect(
            format!(
                "Could not find feature {:?} {} {}",
                meta.gene_chr, meta.gene_start as i64, meta.gene_end as i64
            )
            .as_str(),
        );

        let mut num_reads: u64 = 0;

        //Transfer all records
        let mut record = BamRecord::new();
        while let Some(_r) = bam.read(&mut record) {
            //let record = record.expect("Failed to parse record");
            // https://samtools.github.io/hts-specs/SAMv1.pdf

            //Only keep mapping reads
            let flags = record.flags();
            if flags & 0x4 == 0 {
                //Figure out the cell barcode. In one format, this is before the first :
                //TODO support read name as a TAG
                let read_name = record.qname();
                let mut splitter = read_name.split(|b| *b == b':');
                let cell_id = splitter
                    .next()
                    .expect("Could not parse cellID from read name");
                let umi = splitter.next().expect("Could not parse UMI from read name");

                let _strand = match record.strand() {
                    ReqStrand::Forward => Strand::Forward,
                    ReqStrand::Reverse => Strand::Reverse,
                };

                //This gene overlaps, so add to its read count
                let counter = counters.entry(cell_id.into()).or_insert(CellCounter::new());

                //counter.umis.push(umi.into());
                counter.push(umi);

                //Keep track of where we are
                num_reads += 1;
            }
        }

        if num_reads > 20000000 {
            let chrom = String::from_utf8_lossy(meta.gene_chr.as_slice());
            let gene_id = String::from_utf8_lossy(meta.gene_id.as_slice());
            println!(
                "Very common feature with {} reads: {}    {}:{}-{}",
                num_reads, gene_id, chrom, meta.gene_start, meta.gene_end
            );
        }

        //Convert UMI to cell counts
        for (cellid, counter) in counters.iter() {
            //Perform UMI deduplication and counting
            let mut prep_data = UMIcounter::prepare_from_map(&counter.umis);
            let cnt = UMIcounter::directional_algorithm(&mut prep_data, 1);

            map_cell_count.insert(cellid, cnt);
        }

        Ok(CounterResult {
            processed_reads: num_reads,
        })
    }

    /// Write count matrix to disk
    fn write_matrix(
        state: &Arc<Mutex<CurrentCounterState>>,
        gff: &FeatureCollection,
        path_out: &PathBuf,
    ) -> anyhow::Result<()> {
        let mut state = state.lock().unwrap();

        //Operate on the finished counts from all threads
        //Sort by genes such that count table from shards always match up
        {
            //Keep mutable borrow here
            println!("- Sorting genes");
            let finished_genes = &mut state.finished_genes;
            finished_genes.sort_by(|(a, _), (b, _)| a.gene_id.cmp(&b.gene_id));
        }
        let finished_genes = &state.finished_genes;

        //Proceed to fill in matrix in triplet format.
        //matrix is indexed as [gene,cell]
        println!("- Generate triplets");

        let num_features = gff.list_feature.len();
        let num_cells = state.current_cellintmapping.list_cell.len();

        let mut trimat = TriMat::new((num_cells, num_features));
        for (gene_id, (_meta, map)) in finished_genes.iter().enumerate() {
            for (cell_id, cnt) in map {
                trimat.add_triplet(*cell_id as usize, gene_id, *cnt); // is u32 too small? maybe not for kraken etc
            }
        }

        println!("- To CSR format");
        // This matrix type does not allow computations, and must to
        // converted to a compatible sparse type, using for example
        let compressed_mat: CsMat<u32> = trimat.to_csr();

        println!("- Store as anndata");
<<<<<<< HEAD
=======
        //        sprs::io::write_matrix_market(&path_out, &compressed_mat)?;
>>>>>>> 90de1e0e

        let mut file = SparseMatrixAnnDataWriter::create_anndata(path_out)?;

        let list_cell_names =
            SparseMatrixAnnDataWriter::list_string_to_h5(&state.current_cellintmapping.list_cell);

        let list_feature_names: Vec<Vec<u8>> = finished_genes
            .into_iter()
            .map(|(x, _)| x.gene_id.clone())
            .collect();
        let list_feature_names = SparseMatrixAnnDataWriter::list_string_to_h5(&list_feature_names);

        file.store_feature_names(&list_feature_names)?;

        file.store_cell_names(&list_cell_names, None)?;

        let n_rows = num_cells as u32;
        let n_cols = num_features as u32;

        let max_count = compressed_mat.data().iter().max();
        let can_convert_u16 = if let Some(max_count) = max_count {
            *max_count <= u16::MAX as u32
        } else {
            false
        };

        if can_convert_u16 {
            let compressed_mat: CsMat<u16> =
                SparseMatrixAnnDataWriter::cast_csr_mat(&compressed_mat);
            file.store_sparse_count_matrix(&compressed_mat, n_rows, n_cols)?;
        } else {
            file.store_sparse_count_matrix(&compressed_mat, n_rows, n_cols)?;
        }

        anyhow::Ok(())
    }
}

///
/// Counter of UMIs for a cell, prior to deduplication
///
/// Comparison of keeping list of UMIs vs keeping hashmap.
///
/// Just looking at MT reads (time, memory)
/// 151s (list),   9,345,486,848
/// 154s (hashmap) 3,574,112,256
///
/// It is the same speed but hashmaps only uses 30% of RAM
///
pub struct CellCounter {
    pub umis: HashMap<u32, u32>, //umi -> count
}
impl CellCounter {
    fn new() -> CellCounter {
        CellCounter {
            umis: HashMap::new(),
        }
    }

    ///
    /// Note: this implementation assumes 8 byte UMIs!! pad if needed. could do unsafe reading outside memory and bitwise & to make this fast
    ///
    pub fn push(&mut self, umi: &[u8]) {
        let encoded_umi = unsafe { crate::umi::KMER2bit::encode_u32(umi) };

        let cur_value = self.umis.entry(encoded_umi).or_insert(0); //get(k)
        *cur_value += 1;
    }
}

pub fn print_mem_usage() {
    if let Some(usage) = memory_stats::memory_stats() {
        //    println!("Current physical memory usage: {}", usage.physical_mem);
        println!(
            "...........Current virtual memory usage: {}",
            usage.virtual_mem
        );
    }
}<|MERGE_RESOLUTION|>--- conflicted
+++ resolved
@@ -214,7 +214,6 @@
             anyhow::bail!(format!("Input BAI does not exist: {:?}", path_bam_index));
         }
 
-<<<<<<< HEAD
         //Parse GFF-like file
         println!("Reading feature file");
         let gff = FeatureCollection::read_file(
@@ -222,11 +221,6 @@
             &gff_settings
         )?;
 
-=======
-        //Parse GFF file
-        println!("Reading feature GFF file");
-        let gff = FeatureCollection::read_file(&path_gff, &gff_settings)?;
->>>>>>> 90de1e0e
 
         //Common data for threads
         let current_state = CurrentCounterState {
@@ -447,10 +441,6 @@
         let compressed_mat: CsMat<u32> = trimat.to_csr();
 
         println!("- Store as anndata");
-<<<<<<< HEAD
-=======
-        //        sprs::io::write_matrix_market(&path_out, &compressed_mat)?;
->>>>>>> 90de1e0e
 
         let mut file = SparseMatrixAnnDataWriter::create_anndata(path_out)?;
 
