use anyhow::Result;
<<<<<<< HEAD
use clap::Args;
use log::{debug, info};
use std::collections::HashSet;
use std::fs::File;
use std::path::PathBuf;
use std::sync::Arc;

use std::io::{BufWriter, Write};

use crossbeam::channel::Receiver;
use crossbeam::channel::Sender;

use crate::fileformat::read_cell_list_file;
use crate::fileformat::shard;
use crate::fileformat::tirp;
use crate::fileformat::CellID;
use crate::fileformat::ReadPair;
use crate::fileformat::ReadPairReader;
use crate::fileformat::ShardCellDictionary;
use crate::fileformat::TirpBascetShardReader;

type ListReadPair = Arc<Vec<ReadPair>>;
type MergedListReadWithBarcode = Arc<(CellID, Vec<ListReadPair>)>;

pub const DEFAULT_PATH_TEMP: &str = "temp";

=======
use bgzip::{write::BGZFMultiThreadWriter, Compression};
use clap::Args;
use crossbeam::{channel, queue::ArrayQueue};
use itertools::izip;
use std::{
    fs::File,
    io::{BufRead, BufReader, BufWriter, Write},
    path::{Path, PathBuf},
    sync::{Arc, RwLock},
};

use crate::{
    common::{self, spin_or_park},
    io::traits::*,
    log_critical, log_info, log_warning, support_which_stream, support_which_writer,
};

use std::thread;

pub const DEFAULT_THREADS_READ: usize = 10;
pub const DEFAULT_THREADS_WORK: usize = 2;
pub const DEFAULT_THREADS_TOTAL: usize = 12;

support_which_stream! {
    ShardifyInput => ShardifyStream<T: BascetCell>
    for formats [tirp]
}
support_which_writer! {
    ShardifyOutput => ShardifyWriter<W: std::io::Write>
    for formats [tirp]
}
>>>>>>> 143a2c7d
/// Commandline option: Take parsed reads and organize them as shards

#[derive(Args)]
pub struct ShardifyCMD {
    // Input bascets (comma separated; ok with PathBuf???)
    #[arg(short = 'i', value_parser= clap::value_parser!(PathBuf), num_args = 1.., value_delimiter = ',')]
    pub path_in: Vec<PathBuf>,

    // Temp file directory
    #[arg(short = 't', value_parser= clap::value_parser!(PathBuf), default_value = DEFAULT_PATH_TEMP)]
    pub path_tmp: PathBuf,

    // Output bascets
    #[arg(short = 'o', value_parser= clap::value_parser!(PathBuf), num_args = 1.., value_delimiter = ',')]
    pub path_out: Vec<PathBuf>,

    // File with a list of cells to include
    #[arg(long = "cells")]
    pub include_cells: Option<PathBuf>,
}
impl ShardifyCMD {
    /// Run the commandline option
    pub fn try_execute(&mut self) -> Result<()> {
<<<<<<< HEAD
        //Read optional list of cells
        let include_cells = if let Some(p) = &self.include_cells {
            let name_of_cells = read_cell_list_file(&p);
            Some(name_of_cells)
        } else {
            None
        };

        //Set up parameters and run the function
        let params = Shardify {
            path_in: self.path_in.clone(),
            path_tmp: self.path_tmp.clone(),
            path_out: self.path_out.clone(),
            include_cells: include_cells,
        };

        let _ = Shardify::run(Arc::new(params)).expect("shardify failed");
=======
        log_info!("Starting Shardify";
            "input files" => self.path_in.len(),
            "output files" => self.path_out.len(),
            "include list" => ?self.path_include,
            "total threads" => self.threads_total,
            "read threads" => self.threads_read,
            "work threads" => self.threads_work
        );

        let filter = read_filter(self.path_include.as_deref());
        let count_streams = self.path_in.len();
        let count_writers = self.path_out.len();
        let count_threads_per_stream = (self.threads_read / count_streams).max(1);

        log_info!("Thread allocation";
            "streams" => count_streams,
            "writers" => count_writers,
            "threads per stream" => count_threads_per_stream,
            "cells in filter" => filter.len()
        );

        let (vec_coordinator_producers, vec_coordinator_consumers): (
            &'static mut Vec<rtrb::Producer<ShardifyCell>>,
            &'static mut Vec<UnsafeSyncConsumer>,
        ) = {
            let mut producers = Vec::with_capacity(count_streams);
            let consumers: Vec<UnsafeSyncConsumer> = (0..count_streams)
                .map(|_| {
                    let (px, cx) = rtrb::RingBuffer::new(1024);
                    producers.push(px);
                    UnsafeSyncConsumer(cx)
                })
                .collect();

            (
                Box::leak(Box::new(producers)),
                Box::leak(Box::new(consumers)),
            )
        };
        let vec_consumers_states = Arc::new(RwLock::new(Vec::with_capacity(count_streams)));
        let mut vec_reader_handles = Vec::with_capacity(count_streams);
        // let mut vec_worker_handles = Vec::with_capacity(self.threads_work);
        let mut vec_writer_handles = Vec::with_capacity(count_writers);

        // bounds given by rtrb, this is only a notifier
        let (stream_tx, stream_rx) = channel::unbounded::<Option<()>>();
        for (thread_idx, (thread_input, thread_px)) in
            izip!(self.path_in.clone(), vec_coordinator_producers).enumerate()
        {
            let thread_filter = Arc::clone(&filter);
            let thread_expired = Arc::clone(&vec_consumers_states);
            let thread_tx = stream_tx.clone();

            let thread_handle = thread::spawn(move || {
                log_info!("Starting stream reader"; "thread" => thread_idx, "path" => ?thread_input);
                
                let thread_input_path = thread_input.clone();
                let thread_input = match ShardifyInput::try_from_path(&thread_input) {
                    Ok(input) => input,
                    Err(e) => {
                        log_critical!("Failed to open input file"; "path" => ?thread_input_path, "error" => %e);
                    }
                };
                
                let thread_stream: ShardifyStream<ShardifyCell> = match ShardifyStream::try_from_input(thread_input) {
                    Ok(stream) => stream.set_reader_threads(count_threads_per_stream),
                    Err(e) => {
                        log_critical!("Failed to create stream"; "path" => ?thread_input_path, "error" => %e);
                    }
                };
                let thread_px = thread_px;

                let mut cells_processed = 0;
                let mut cells_filtered = 0;
                let mut parse_errors = 0;

                for token_cell_result in thread_stream {
                    let token_cell = match token_cell_result {
                        Ok(token_cell) => token_cell,
                        Err(e) => match e {
                            crate::runtime::Error::ParseError { .. } => {
                                log_warning!("Parse error"; "thread" => thread_idx, "error" => %e);
                                parse_errors += 1;
                                continue;
                            }
                            _ => {
                                log_critical!("Stream error"; "thread" => thread_idx, "error" => %e);
                            }
                        },
                    };
                    if !thread_filter.contains(token_cell.cell) {
                        cells_filtered += 1;
                        drop(token_cell);
                        continue;
                    }

                    let mut token_cell = token_cell;

                    let mut rtrb_count_spins = 0;
                    loop {
                        match thread_px.push(token_cell) {
                            Ok(_) => {
                                break;
                            }
                            Err(rtrb::PushError::Full(ret)) => {
                                token_cell = ret;
                                spin_or_park(&mut rtrb_count_spins, 100);
                            }
                        }
                    }
                    let _ = thread_tx.send(Some(()));
                    cells_processed += 1;

                    if cells_processed % 1000 == 0 {
                        log_info!("Processing progress"; 
                            "thread" => thread_idx, 
                            "cells processed" => cells_processed,
                            "cells filtered" => cells_filtered,
                            "parse errors" => parse_errors
                        );
                    }
                }
                thread_expired.write().unwrap().push(thread_idx);
                let _ = thread_tx.send(None);
                log_info!("Stream reader completed"; 
                    "thread" => thread_idx,
                    "total processed" => cells_processed,
                    "filtered out" => cells_filtered,
                    "parse errors" => parse_errors
                );
            });
            vec_reader_handles.push(thread_handle);
        }

        let write_channels: Vec<_> = (0..count_writers)
            .map(|_| channel::bounded::<Option<Arc<RwLock<Vec<ShardifyCell>>>>>(16))
            .collect();
        let write_senders: Vec<_> = write_channels.iter().map(|(tx, _)| tx.clone()).collect();

        for (thread_idx, (thread_output, (_, thread_rx))) in self.path_out.clone().into_iter().zip(write_channels.into_iter()).enumerate() {
            log_info!("Starting writer thread"; "thread" => thread_idx, "output path" => ?thread_output);
            
            let thread_output_path = thread_output.clone();
            let thread_output = match ShardifyOutput::try_from_path(&thread_output) {
                Ok(output) => output,
                Err(e) => {
                    log_critical!("Failed to identify output file"; "path" => ?thread_output_path, "error" => %e);
                }
            };
            
            let thread_file = match std::fs::File::create(thread_output.path()) {
                Ok(file) => file,
                Err(e) => {
                    log_critical!("Failed to create output file"; "path" => ?thread_output.path(), "error" => %e);
                }
            };
            
            let thread_buf_writer = BufWriter::with_capacity(1024 * 1024, thread_file);
            let thread_bgzf_writer = BGZFMultiThreadWriter::new(thread_buf_writer, Compression::fast());

            let mut thread_shardify_writer: ShardifyWriter<BGZFMultiThreadWriter<BufWriter<File>>> =
                match ShardifyWriter::try_from_output(thread_output) {
                    Ok(writer) => writer.set_writer(thread_bgzf_writer),
                    Err(e) => {
                        log_critical!("Failed to create output writer"; "path" => ?thread_output_path, "error" => %e);
                    }
                };

            let thread_handle = thread::spawn(move || {
                let mut cells_written = 0;
                
                while let Ok(Some(vec_records)) = thread_rx.recv() {
                    let batch_size = vec_records.read().unwrap().len();
                    
                    for cell in &*vec_records.read().unwrap() {
                        if let Err(e) = thread_shardify_writer.write_cell(cell) {
                            log_warning!("Failed to write cell"; "thread" => thread_idx, "cell" => %String::from_utf8_lossy(cell.get_cell().unwrap_or(&[])), "error" => %e);
                        }
                    }
                    
                    cells_written += 1;
                    
                    if cells_written % 100 == 0 {
                        log_info!("Writer progress"; "thread" => thread_idx, "cells written" => cells_written);
                    }
                }
                log_info!("Writer thread completed"; "thread" => thread_idx, "total cells" => cells_written);
                let _ = thread_shardify_writer.get_writer().unwrap().flush();
            });
            vec_writer_handles.push(thread_handle);
        }

        let mut coordinator_count_streams_finished = 0;
        let mut coordinator_count_spins = 0;
        let mut coordinator_writer_idx = 0;
        let mut coordinator_all_ready;
        let mut coordinator_min_cell: Option<&[u8]>;
        let mut coordinator_vec_take: Vec<usize> = Vec::with_capacity(count_streams);
        let mut coordinator_vec_send: Vec<ShardifyCell> = Vec::with_capacity(count_streams); // Local vec

        loop {
            match stream_rx.try_recv() {
                Ok(Some(())) => {}
                Ok(None) => {
                    coordinator_count_streams_finished += 1;
                    log_info!("Stream finished"; "finished" => coordinator_count_streams_finished, "total" => count_streams);
                    if coordinator_count_streams_finished == count_streams {
                        log_info!("All streams completed, closing coordinator");
                        break;
                    }
                }
                Err(channel::TryRecvError::Empty) => {
                    spin_or_park(&mut coordinator_count_spins, 100);
                    continue;
                }
                Err(_) => break,
            };
>>>>>>> 143a2c7d

        log::info!("Shardify has finished succesfully");
        Ok(())
    }
}

/// Algorithm: Take parsed reads and organize them as shards
#[derive(Clone, Debug)]
pub struct Shardify {
    pub path_in: Vec<std::path::PathBuf>,
    pub path_tmp: std::path::PathBuf,
    pub path_out: Vec<std::path::PathBuf>,

    pub include_cells: Option<Vec<CellID>>,
}
impl Shardify {

<<<<<<< HEAD




    //If there are many input files then it is better to implement
    //    TirpStreamingReadPairReader
    //and just filter out irrelevant files

    //zorn should optimize which TIRPs go where at early stage. avoid sending files everywhere such that reading can be kept fairly
    //local




    /// Run the algorithm -- randomized access mode
    pub fn run(
        params: Arc<Shardify>
    ) -> anyhow::Result<()> {

        info!("Running command: shardify");

        // https://github.com/zaeleus/noodles/blob/master/noodles-tabix/examples/tabix_write.rs
        // noodles writing index while writing bed-like file
        // noodles can read, and get virtual position, https://github.com/zaeleus/noodles/blob/master/noodles-bgzf/src/reader.rs
        // multithreaded reader can also get virtual position https://github.com/zaeleus/noodles/blob/master/noodles-bgzf/src/multithreaded_reader.rs

        if false {
            crate::utils::check_tabix().expect("tabix not found"); /////// can we write tabix files with rust?? bgzip is possible
            println!("Required software is in place");
=======
            for take_idx in &coordinator_vec_take {
                let take_consumer = &mut vec_coordinator_consumers[*take_idx];
                match unsafe { take_consumer.pop() } {
                    Ok(take_cell) => {
                        coordinator_vec_send.push(take_cell);
                    }
                    Err(_) => unreachable!("Token disappeared between peek and pop"),
                }
            }

            let _ = write_senders[coordinator_writer_idx].send(Some(Arc::new(RwLock::new(std::mem::take(
                &mut coordinator_vec_send,
            )))));
            coordinator_writer_idx = (coordinator_writer_idx + 1) % count_writers;
        }

        for handle in vec_reader_handles {
            handle.join().expect("Stream thread panicked");
        }
        log_info!("Stream handles closed");
        for sender in &write_senders {
            let _ = sender.send(None);
>>>>>>> 143a2c7d
        }

        //Open up readers for all input tabix files
        println!("opening input files");
        let mut list_input_files: Vec<TirpBascetShardReader> = Vec::new();
        for p in params.path_in.iter() {
            println!("{}",p.display());
            let reader = TirpBascetShardReader::new(&p).expect("Unable to open input file");
            list_input_files.push(reader);
        }
<<<<<<< HEAD

        //Get full list of cells, or use provided list. possibly subset to cells present to avoid calls later?
        println!("getting list of cells");
        let include_cells = if let Some(p) = &params.include_cells {
            p.clone()
        } else {
            let mut all_cells: HashSet<CellID> = HashSet::new();
            for f in list_input_files.iter_mut() {
                all_cells.extend(f.get_cell_ids().unwrap());
            }
            let all_cells: Vec<CellID> = all_cells.iter().cloned().collect();
            all_cells
        };
        println!("Read # cells: {}",include_cells.len());

        //Ensure that the cells are sorted. This likely increases the read locality
        let mut include_cells = include_cells.clone();
        include_cells.sort();

        //Create queue: reads going to main thread, for concatenation
        //Limit how many chunks can be in pipe
        let (tx_write_seq, rx_write_seq) = crossbeam::channel::unbounded::<ListReadPair>();

        //Create queue: concatenated reads going to writers
        //Limit how many chunks can be in pipe
        let (tx_write_cat, rx_write_cat) =
            crossbeam::channel::bounded::<Option<MergedListReadWithBarcode>>(30);

        //Start writer threads, one per shard requested
        let thread_pool_write = threadpool::ThreadPool::new(params.path_out.len());
        for p in params.path_out.iter() {
            let _ = create_writer_thread(&p, &thread_pool_write, &rx_write_cat).unwrap();
=======
        log_info!("Write handles closed");
        
        log_info!("Shardify complete"; 
            "input files processed" => self.path_in.len(),
            "output files created" => self.path_out.len(),
            "filter cells" => filter.len()
        );
        
        Ok(())
    }
}

struct ShardifyCell {
    cell: &'static [u8],
    reads: Vec<(&'static [u8], &'static [u8])>,
    qualities: Vec<(&'static [u8], &'static [u8])>,
    umis: Vec<&'static [u8]>,

    _page_refs: smallvec::SmallVec<[common::UnsafeMutPtr<common::PageBuffer>; 2]>,
    _owned: Vec<Vec<u8>>,
}
impl Drop for ShardifyCell {
    #[inline(always)]
    fn drop(&mut self) {
        unsafe {
            for page_ptr in &self._page_refs {
                (*page_ptr.mut_ptr()).dec_ref();
            }
>>>>>>> 143a2c7d
        }

        //Create queue: cellid's to be read. we will use this as a broadcaster, one cellid at a time
        let (tx_request_cell, rx_request_cell) = crossbeam::channel::unbounded::<Option<CellID>>();

        //Prepare reader threads, one per input file
        println!("Starting reader threads");
        let thread_pool_read = threadpool::ThreadPool::new(params.path_in.len());  
        for p in params.path_in.iter() {
            let _ = create_reader_thread(&p, &thread_pool_read, &rx_request_cell, &tx_write_seq)
                .unwrap();
        }

        //Loop through all the cells that we want
        println!("Starting to write output");
        let n_input = params.path_in.len();
        let n_output = params.path_out.len();
        for cellid in include_cells {
            println!("cell: {}", &cellid);

            //Ask each input thread to provide reads
            for _ in 0..n_input {
                tx_request_cell.send(Some(cellid.clone())).unwrap();
            }

<<<<<<< HEAD
            //Collect reads from each input file
            let mut all_reads_list: Vec<ListReadPair> = Vec::new();
            for _ in 0..n_input {
                let r = rx_write_seq
                    .recv()
                    .expect("Failed to get data from input reader");
                debug!("sending {}", r.len());
                all_reads_list.push(r);
            }

            //Send reads to some write thread.
            //Assume that a random thread picks it up, which should lead to output shards of about the same size
            _ = tx_write_cat.send(Some(Arc::new((cellid, all_reads_list))));
=======
    fn get_umis(&self) -> Option<&[&[u8]]> {
        Some(&self.umis)
    }
}
struct ShardifyCellBuilder {
    cell: Option<&'static [u8]>,
    reads: Vec<(&'static [u8], &'static [u8])>,
    qualities: Vec<(&'static [u8], &'static [u8])>,
    umis: Vec<&'static [u8]>,

    page_refs: smallvec::SmallVec<[common::UnsafeMutPtr<common::PageBuffer>; 2]>,
    owned: Vec<Vec<u8>>,
}

impl ShardifyCellBuilder {
    fn new() -> Self {
        Self {
            cell: None,
            reads: Vec::new(),
            qualities: Vec::new(),
            umis: Vec::new(),

            page_refs: smallvec::SmallVec::new(),
            owned: Vec::new(),
>>>>>>> 143a2c7d
        }

        //Tell all readers to shut down
        for _ in 0..n_input {
            tx_request_cell.send(None).unwrap();
        }

<<<<<<< HEAD
        //Tell all writers to shut down
        for _ in 0..n_output {
            tx_write_cat.send(None).unwrap();
        }

        //Wait for threads to be done
        thread_pool_read.join();
        thread_pool_write.join();

        println!("Done shardifying");

        Ok(())
=======
    #[inline(always)]
    fn add_page_ref(mut self, page_ptr: common::UnsafeMutPtr<common::PageBuffer>) -> Self {
        unsafe {
            (*page_ptr.mut_ptr()).inc_ref();
        }
        self.page_refs.push(page_ptr);
        self
    }

    // HACK: these are hacks since this type of stream token uses slices. so we take the underlying owned vec
    // and treat it like an otherwise Arc'd underlying vec and then pretend it is a slice.
    fn add_cell_id_owned(mut self, id: Vec<u8>) -> Self {
        self.owned.push(id);
        let slice = self.owned.last().unwrap().as_slice();
        // SAFETY: The slice is valid for the static lifetime as long as self.owned keeps the Vec alive
        // and the CountsketchCell holds the _owned field to maintain this invariant
        let slice_with_lifetime: &'static [u8] = unsafe { std::mem::transmute(slice) };
        self.cell = Some(slice_with_lifetime);
        self
    }

    #[inline(always)]
    fn add_sequence_owned(mut self, seq: Vec<u8>) -> Self {
        self.owned.push(seq);
        let slice = self.owned.last().unwrap().as_slice();
        // SAFETY: The slice is valid for the static lifetime as long as self.owned keeps the Vec alive
        let slice_with_lifetime: &'static [u8] = unsafe { std::mem::transmute(slice) };
        self.reads.push((slice_with_lifetime, &[]));
        self
    }

    #[inline(always)]
    fn add_quality_owned(mut self, qual: Vec<u8>) -> Self {
        self.owned.push(qual);
        let slice = self.owned.last().unwrap().as_slice();
        // SAFETY: The slice is valid for the static lifetime as long as self.owned keeps the Vec alive
        let slice_with_lifetime: &'static [u8] = unsafe { std::mem::transmute(slice) };
        self.qualities.push((slice_with_lifetime, &[]));
        self
    }

    // NOTE: Here the idea is that for as long as the stream tokens are alive the underlying memory will be kept alive
    // by Arcs. For as long as these are valid the memory can be considered static even if it technically is not
    // this is a bit of a hack to make the underlying trait easier to use.
    // has the benefit of being much faster and more memory efficient since there is no copy overhead
    #[inline(always)]
    fn add_cell_id_slice(mut self, slice: &'static [u8]) -> Self {
        self.cell = Some(slice);
        self
    }

    #[inline(always)]
    fn add_rp_slice(mut self, r1: &'static [u8], r2: &'static [u8]) -> Self {
        self.reads.push((r1, r2));
        self
    }
    #[inline(always)]
    fn add_qp_slice(mut self, q1: &'static [u8], q2: &'static [u8]) -> Self {
        self.qualities.push((q1, q2));
        self
>>>>>>> 143a2c7d
    }
}

<<<<<<< HEAD
//////////////// Writer to TIRP format, taking multiple blocks of reads for the same cell
fn create_writer_thread(
    outfile: &PathBuf,
    thread_pool: &threadpool::ThreadPool,
    rx: &Receiver<Option<MergedListReadWithBarcode>>,
) -> anyhow::Result<()> {
    let outfile = outfile.clone();
    let rx = rx.clone();
    let outfile_keep = outfile.clone();

    thread_pool.execute(move || {
        // Open output file
        println!("Creating pre-TIRP output file: {}", outfile.display());
        debug!("starting write loop");

        let mut hist = shard::BarcodeHistogram::new();
        let file_output = File::create(&outfile).unwrap();
        let writer = BufWriter::new(file_output);

        let mut writer = noodles::bgzf::io::MultithreadedWriter::new(writer);
        //1.0.0 · Source
        //fn write_all(&mut self, buf: &[u8]) -> Result<(), Error>  is implemented

        // Write reads
        let mut n_read_written = 0;
        let mut n_cell_written = 0;
        while let Ok(Some(entry)) = rx.recv() {
            let cellid = &entry.0;
            let list_of_list_pairs = &entry.1;

            let mut tot_reads_for_cell: u64 = 0;
            for list_pairs in list_of_list_pairs {
                for rp in list_pairs.iter() {
                    tirp::write_records_pair_to_tirp(
                        //::<File>
                        &mut writer,
                        &cellid,
                        &rp,
                    );
                }
                tot_reads_for_cell = tot_reads_for_cell + list_pairs.len() as u64;
            }
            n_read_written += tot_reads_for_cell;
            n_cell_written += 1;
            hist.inc_by(&cellid, &tot_reads_for_cell);

            if n_cell_written % 1000 == 0 {
                println!(
                    "#reads written to outfile: {:?}\t#cells written {:?}",
                    n_read_written, n_cell_written
                );
            }
        }

        //absolutely have to call this before dropping, for bufwriter
        _ = writer.flush();

        //Write histogram
        debug!("Writing histogram");
        let hist_path = tirp::get_histogram_path_for_tirp(&outfile);
        hist.write_file(&hist_path)
            .expect("Failed to write histogram");

        //// Index the final file with tabix
        println!("Indexing final output file");
        tirp::index_tirp(&outfile_keep).expect("Failed to index output file");
    });
    Ok(())
}

//////////////// Reader from TIRP format
fn create_reader_thread(
    infile: &PathBuf,
    thread_pool: &threadpool::ThreadPool,
    rx_get_cellid: &Receiver<Option<CellID>>,
    tx_send_reads: &Sender<ListReadPair>,
) -> anyhow::Result<()> {
    let infile = infile.clone();
    let tx_send_reads = tx_send_reads.clone();
    let rx_get_cellid = rx_get_cellid.clone();

    thread_pool.execute(move || {
        // Open input file
        println!("Opening pre-TIRP input file: {}", infile.display());
        debug!("starting read loop");
        let mut reader =
            tirp::TirpBascetShardReader::new(&infile).expect("Could not open input file");

        // Read reads for each cell requested
        while let Ok(Some(cell_id)) = rx_get_cellid.recv() {
            let reads = if reader.has_cell(&cell_id) {
                reader
                    .get_reads_for_cell(&cell_id)
                    .expect("Failed to read from input file")
            } else {
                Arc::new(Vec::new())
            };
            _ = tx_send_reads.send(Arc::clone(&reads));
=======
    #[inline(always)]
    fn add_sequence_slice(mut self, slice: &'static [u8]) -> Self {
        self.reads.push((slice, &[]));
        self
    }
    #[inline(always)]
    fn add_quality_slice(mut self, slice: &'static [u8]) -> Self {
        self.qualities.push((slice, &[]));
        self
    }

    fn add_umi_slice(mut self, umi: &'static [u8]) -> Self {
        self.umis.push(umi);
        self
    }

    #[inline(always)]
    fn build(self) -> ShardifyCell {
        ShardifyCell {
            cell: self.cell.expect("cell is required"),
            reads: self.reads,
            qualities: self.qualities,
            umis: self.umis,

            _page_refs: self.page_refs,
            _owned: self.owned,
>>>>>>> 143a2c7d
        }
        debug!("stopping read loop");
    });
    Ok(())
}








#[cfg(test)]
mod tests {
    use super::*;

    #[test]
    fn performance_tirp() {
        todo!();
        //Random reading of first 10 cells vs 
        //assert_eq!(cnt, 2);
    }
}<|MERGE_RESOLUTION|>--- conflicted
+++ resolved
@@ -1,32 +1,4 @@
 use anyhow::Result;
-<<<<<<< HEAD
-use clap::Args;
-use log::{debug, info};
-use std::collections::HashSet;
-use std::fs::File;
-use std::path::PathBuf;
-use std::sync::Arc;
-
-use std::io::{BufWriter, Write};
-
-use crossbeam::channel::Receiver;
-use crossbeam::channel::Sender;
-
-use crate::fileformat::read_cell_list_file;
-use crate::fileformat::shard;
-use crate::fileformat::tirp;
-use crate::fileformat::CellID;
-use crate::fileformat::ReadPair;
-use crate::fileformat::ReadPairReader;
-use crate::fileformat::ShardCellDictionary;
-use crate::fileformat::TirpBascetShardReader;
-
-type ListReadPair = Arc<Vec<ReadPair>>;
-type MergedListReadWithBarcode = Arc<(CellID, Vec<ListReadPair>)>;
-
-pub const DEFAULT_PATH_TEMP: &str = "temp";
-
-=======
 use bgzip::{write::BGZFMultiThreadWriter, Compression};
 use clap::Args;
 use crossbeam::{channel, queue::ArrayQueue};
@@ -58,49 +30,31 @@
     ShardifyOutput => ShardifyWriter<W: std::io::Write>
     for formats [tirp]
 }
->>>>>>> 143a2c7d
 /// Commandline option: Take parsed reads and organize them as shards
-
 #[derive(Args)]
 pub struct ShardifyCMD {
     // Input bascets (comma separated; ok with PathBuf???)
     #[arg(short = 'i', value_parser= clap::value_parser!(PathBuf), num_args = 1.., value_delimiter = ',')]
     pub path_in: Vec<PathBuf>,
 
-    // Temp file directory
-    #[arg(short = 't', value_parser= clap::value_parser!(PathBuf), default_value = DEFAULT_PATH_TEMP)]
-    pub path_tmp: PathBuf,
-
     // Output bascets
     #[arg(short = 'o', value_parser= clap::value_parser!(PathBuf), num_args = 1.., value_delimiter = ',')]
     pub path_out: Vec<PathBuf>,
 
     // File with a list of cells to include
-    #[arg(long = "cells")]
-    pub include_cells: Option<PathBuf>,
-}
+    #[arg(long = "include")]
+    pub path_include: Option<PathBuf>,
+
+    #[arg(short = '@', value_parser = clap::value_parser!(usize), default_value_t = DEFAULT_THREADS_TOTAL)]
+    threads_total: usize,
+    #[arg(short = 'r', value_parser = clap::value_parser!(usize), default_value_t = DEFAULT_THREADS_READ)]
+    threads_read: usize,
+    #[arg(short = 'w', value_parser = clap::value_parser!(usize), default_value_t = DEFAULT_THREADS_WORK)]
+    threads_work: usize,
+}
+
 impl ShardifyCMD {
-    /// Run the commandline option
     pub fn try_execute(&mut self) -> Result<()> {
-<<<<<<< HEAD
-        //Read optional list of cells
-        let include_cells = if let Some(p) = &self.include_cells {
-            let name_of_cells = read_cell_list_file(&p);
-            Some(name_of_cells)
-        } else {
-            None
-        };
-
-        //Set up parameters and run the function
-        let params = Shardify {
-            path_in: self.path_in.clone(),
-            path_tmp: self.path_tmp.clone(),
-            path_out: self.path_out.clone(),
-            include_cells: include_cells,
-        };
-
-        let _ = Shardify::run(Arc::new(params)).expect("shardify failed");
-=======
         log_info!("Starting Shardify";
             "input files" => self.path_in.len(),
             "output files" => self.path_out.len(),
@@ -318,55 +272,56 @@
                 }
                 Err(_) => break,
             };
->>>>>>> 143a2c7d
-
-        log::info!("Shardify has finished succesfully");
-        Ok(())
-    }
-}
-
-/// Algorithm: Take parsed reads and organize them as shards
-#[derive(Clone, Debug)]
-pub struct Shardify {
-    pub path_in: Vec<std::path::PathBuf>,
-    pub path_tmp: std::path::PathBuf,
-    pub path_out: Vec<std::path::PathBuf>,
-
-    pub include_cells: Option<Vec<CellID>>,
-}
-impl Shardify {
-
-<<<<<<< HEAD
-
-
-
-
-    //If there are many input files then it is better to implement
-    //    TirpStreamingReadPairReader
-    //and just filter out irrelevant files
-
-    //zorn should optimize which TIRPs go where at early stage. avoid sending files everywhere such that reading can be kept fairly
-    //local
-
-
-
-
-    /// Run the algorithm -- randomized access mode
-    pub fn run(
-        params: Arc<Shardify>
-    ) -> anyhow::Result<()> {
-
-        info!("Running command: shardify");
-
-        // https://github.com/zaeleus/noodles/blob/master/noodles-tabix/examples/tabix_write.rs
-        // noodles writing index while writing bed-like file
-        // noodles can read, and get virtual position, https://github.com/zaeleus/noodles/blob/master/noodles-bgzf/src/reader.rs
-        // multithreaded reader can also get virtual position https://github.com/zaeleus/noodles/blob/master/noodles-bgzf/src/multithreaded_reader.rs
-
-        if false {
-            crate::utils::check_tabix().expect("tabix not found"); /////// can we write tabix files with rust?? bgzip is possible
-            println!("Required software is in place");
-=======
+
+            // log_info!("Received token"; "pending" => %String::from_utf8_lossy(&pending_token), "open" => %stream_rx.len());
+            coordinator_count_spins = 0;
+            coordinator_all_ready = true;
+            coordinator_min_cell = None;
+            coordinator_vec_take.clear();
+            coordinator_vec_send.clear();
+
+            for (sweep_consumer_idx, sweep_consumer) in vec_coordinator_consumers.iter().enumerate()
+            {
+                // Skip streams marked done/expired
+                if vec_consumers_states
+                    .read()
+                    .unwrap()
+                    .contains(&sweep_consumer_idx)
+                {
+                    continue;
+                }
+
+                let sweep_token = match unsafe { sweep_consumer.peek() } {
+                    Ok(token) => token,
+                    Err(rtrb::PeekError::Empty) => {
+                        // Stream not ready
+                        coordinator_all_ready = false;
+                        break;
+                    }
+                };
+
+                match coordinator_min_cell {
+                    None => {
+                        coordinator_min_cell = Some(sweep_token.cell);
+                        coordinator_vec_take.clear();
+                        coordinator_vec_take.push(sweep_consumer_idx);
+                    }
+                    Some(cmc) if sweep_token.cell < cmc => {
+                        coordinator_min_cell = Some(sweep_token.cell);
+                        coordinator_vec_take.clear();
+                        coordinator_vec_take.push(sweep_consumer_idx);
+                    }
+                    Some(cmc) if sweep_token.cell == cmc => {
+                        coordinator_vec_take.push(sweep_consumer_idx);
+                    }
+                    _ => {}
+                }
+            }
+
+            if !coordinator_all_ready {
+                continue;
+            }
+
             for take_idx in &coordinator_vec_take {
                 let take_consumer = &mut vec_coordinator_consumers[*take_idx];
                 match unsafe { take_consumer.pop() } {
@@ -389,51 +344,10 @@
         log_info!("Stream handles closed");
         for sender in &write_senders {
             let _ = sender.send(None);
->>>>>>> 143a2c7d
-        }
-
-        //Open up readers for all input tabix files
-        println!("opening input files");
-        let mut list_input_files: Vec<TirpBascetShardReader> = Vec::new();
-        for p in params.path_in.iter() {
-            println!("{}",p.display());
-            let reader = TirpBascetShardReader::new(&p).expect("Unable to open input file");
-            list_input_files.push(reader);
-        }
-<<<<<<< HEAD
-
-        //Get full list of cells, or use provided list. possibly subset to cells present to avoid calls later?
-        println!("getting list of cells");
-        let include_cells = if let Some(p) = &params.include_cells {
-            p.clone()
-        } else {
-            let mut all_cells: HashSet<CellID> = HashSet::new();
-            for f in list_input_files.iter_mut() {
-                all_cells.extend(f.get_cell_ids().unwrap());
-            }
-            let all_cells: Vec<CellID> = all_cells.iter().cloned().collect();
-            all_cells
-        };
-        println!("Read # cells: {}",include_cells.len());
-
-        //Ensure that the cells are sorted. This likely increases the read locality
-        let mut include_cells = include_cells.clone();
-        include_cells.sort();
-
-        //Create queue: reads going to main thread, for concatenation
-        //Limit how many chunks can be in pipe
-        let (tx_write_seq, rx_write_seq) = crossbeam::channel::unbounded::<ListReadPair>();
-
-        //Create queue: concatenated reads going to writers
-        //Limit how many chunks can be in pipe
-        let (tx_write_cat, rx_write_cat) =
-            crossbeam::channel::bounded::<Option<MergedListReadWithBarcode>>(30);
-
-        //Start writer threads, one per shard requested
-        let thread_pool_write = threadpool::ThreadPool::new(params.path_out.len());
-        for p in params.path_out.iter() {
-            let _ = create_writer_thread(&p, &thread_pool_write, &rx_write_cat).unwrap();
-=======
+        }
+        for handle in vec_writer_handles {
+            handle.join().expect("Writer thread panicked");
+        }
         log_info!("Write handles closed");
         
         log_info!("Shardify complete"; 
@@ -462,47 +376,28 @@
             for page_ptr in &self._page_refs {
                 (*page_ptr.mut_ptr()).dec_ref();
             }
->>>>>>> 143a2c7d
-        }
-
-        //Create queue: cellid's to be read. we will use this as a broadcaster, one cellid at a time
-        let (tx_request_cell, rx_request_cell) = crossbeam::channel::unbounded::<Option<CellID>>();
-
-        //Prepare reader threads, one per input file
-        println!("Starting reader threads");
-        let thread_pool_read = threadpool::ThreadPool::new(params.path_in.len());  
-        for p in params.path_in.iter() {
-            let _ = create_reader_thread(&p, &thread_pool_read, &rx_request_cell, &tx_write_seq)
-                .unwrap();
-        }
-
-        //Loop through all the cells that we want
-        println!("Starting to write output");
-        let n_input = params.path_in.len();
-        let n_output = params.path_out.len();
-        for cellid in include_cells {
-            println!("cell: {}", &cellid);
-
-            //Ask each input thread to provide reads
-            for _ in 0..n_input {
-                tx_request_cell.send(Some(cellid.clone())).unwrap();
-            }
-
-<<<<<<< HEAD
-            //Collect reads from each input file
-            let mut all_reads_list: Vec<ListReadPair> = Vec::new();
-            for _ in 0..n_input {
-                let r = rx_write_seq
-                    .recv()
-                    .expect("Failed to get data from input reader");
-                debug!("sending {}", r.len());
-                all_reads_list.push(r);
-            }
-
-            //Send reads to some write thread.
-            //Assume that a random thread picks it up, which should lead to output shards of about the same size
-            _ = tx_write_cat.send(Some(Arc::new((cellid, all_reads_list))));
-=======
+        }
+    }
+}
+
+impl BascetCell for ShardifyCell {
+    type Builder = ShardifyCellBuilder;
+    fn builder() -> Self::Builder {
+        Self::Builder::new()
+    }
+
+    fn get_cell(&self) -> Option<&[u8]> {
+        Some(self.cell)
+    }
+
+    fn get_reads(&self) -> Option<&[(&[u8], &[u8])]> {
+        Some(&self.reads)
+    }
+
+    fn get_qualities(&self) -> Option<&[(&[u8], &[u8])]> {
+        Some(&self.qualities)
+    }
+
     fn get_umis(&self) -> Option<&[&[u8]]> {
         Some(&self.umis)
     }
@@ -527,28 +422,13 @@
 
             page_refs: smallvec::SmallVec::new(),
             owned: Vec::new(),
->>>>>>> 143a2c7d
-        }
-
-        //Tell all readers to shut down
-        for _ in 0..n_input {
-            tx_request_cell.send(None).unwrap();
-        }
-
-<<<<<<< HEAD
-        //Tell all writers to shut down
-        for _ in 0..n_output {
-            tx_write_cat.send(None).unwrap();
-        }
-
-        //Wait for threads to be done
-        thread_pool_read.join();
-        thread_pool_write.join();
-
-        println!("Done shardifying");
-
-        Ok(())
-=======
+        }
+    }
+}
+
+impl BascetCellBuilder for ShardifyCellBuilder {
+    type Token = ShardifyCell;
+
     #[inline(always)]
     fn add_page_ref(mut self, page_ptr: common::UnsafeMutPtr<common::PageBuffer>) -> Self {
         unsafe {
@@ -609,110 +489,8 @@
     fn add_qp_slice(mut self, q1: &'static [u8], q2: &'static [u8]) -> Self {
         self.qualities.push((q1, q2));
         self
->>>>>>> 143a2c7d
-    }
-}
-
-<<<<<<< HEAD
-//////////////// Writer to TIRP format, taking multiple blocks of reads for the same cell
-fn create_writer_thread(
-    outfile: &PathBuf,
-    thread_pool: &threadpool::ThreadPool,
-    rx: &Receiver<Option<MergedListReadWithBarcode>>,
-) -> anyhow::Result<()> {
-    let outfile = outfile.clone();
-    let rx = rx.clone();
-    let outfile_keep = outfile.clone();
-
-    thread_pool.execute(move || {
-        // Open output file
-        println!("Creating pre-TIRP output file: {}", outfile.display());
-        debug!("starting write loop");
-
-        let mut hist = shard::BarcodeHistogram::new();
-        let file_output = File::create(&outfile).unwrap();
-        let writer = BufWriter::new(file_output);
-
-        let mut writer = noodles::bgzf::io::MultithreadedWriter::new(writer);
-        //1.0.0 · Source
-        //fn write_all(&mut self, buf: &[u8]) -> Result<(), Error>  is implemented
-
-        // Write reads
-        let mut n_read_written = 0;
-        let mut n_cell_written = 0;
-        while let Ok(Some(entry)) = rx.recv() {
-            let cellid = &entry.0;
-            let list_of_list_pairs = &entry.1;
-
-            let mut tot_reads_for_cell: u64 = 0;
-            for list_pairs in list_of_list_pairs {
-                for rp in list_pairs.iter() {
-                    tirp::write_records_pair_to_tirp(
-                        //::<File>
-                        &mut writer,
-                        &cellid,
-                        &rp,
-                    );
-                }
-                tot_reads_for_cell = tot_reads_for_cell + list_pairs.len() as u64;
-            }
-            n_read_written += tot_reads_for_cell;
-            n_cell_written += 1;
-            hist.inc_by(&cellid, &tot_reads_for_cell);
-
-            if n_cell_written % 1000 == 0 {
-                println!(
-                    "#reads written to outfile: {:?}\t#cells written {:?}",
-                    n_read_written, n_cell_written
-                );
-            }
-        }
-
-        //absolutely have to call this before dropping, for bufwriter
-        _ = writer.flush();
-
-        //Write histogram
-        debug!("Writing histogram");
-        let hist_path = tirp::get_histogram_path_for_tirp(&outfile);
-        hist.write_file(&hist_path)
-            .expect("Failed to write histogram");
-
-        //// Index the final file with tabix
-        println!("Indexing final output file");
-        tirp::index_tirp(&outfile_keep).expect("Failed to index output file");
-    });
-    Ok(())
-}
-
-//////////////// Reader from TIRP format
-fn create_reader_thread(
-    infile: &PathBuf,
-    thread_pool: &threadpool::ThreadPool,
-    rx_get_cellid: &Receiver<Option<CellID>>,
-    tx_send_reads: &Sender<ListReadPair>,
-) -> anyhow::Result<()> {
-    let infile = infile.clone();
-    let tx_send_reads = tx_send_reads.clone();
-    let rx_get_cellid = rx_get_cellid.clone();
-
-    thread_pool.execute(move || {
-        // Open input file
-        println!("Opening pre-TIRP input file: {}", infile.display());
-        debug!("starting read loop");
-        let mut reader =
-            tirp::TirpBascetShardReader::new(&infile).expect("Could not open input file");
-
-        // Read reads for each cell requested
-        while let Ok(Some(cell_id)) = rx_get_cellid.recv() {
-            let reads = if reader.has_cell(&cell_id) {
-                reader
-                    .get_reads_for_cell(&cell_id)
-                    .expect("Failed to read from input file")
-            } else {
-                Arc::new(Vec::new())
-            };
-            _ = tx_send_reads.send(Arc::clone(&reads));
-=======
+    }
+
     #[inline(always)]
     fn add_sequence_slice(mut self, slice: &'static [u8]) -> Self {
         self.reads.push((slice, &[]));
@@ -739,28 +517,73 @@
 
             _page_refs: self.page_refs,
             _owned: self.owned,
->>>>>>> 143a2c7d
-        }
-        debug!("stopping read loop");
-    });
-    Ok(())
-}
-
-
-
-
-
-
-
-
-#[cfg(test)]
-mod tests {
-    use super::*;
-
-    #[test]
-    fn performance_tirp() {
-        todo!();
-        //Random reading of first 10 cells vs 
-        //assert_eq!(cnt, 2);
+        }
+    }
+}
+
+// convenience iterator over stream
+impl<T> Iterator for ShardifyStream<T>
+where
+    T: BascetCell,
+{
+    type Item = Result<T, crate::runtime::Error>;
+
+    fn next(&mut self) -> Option<Self::Item> {
+        self.next_cell().transpose()
+    }
+}
+
+type ShardifyFilter = Arc<gxhash::HashSet<Vec<u8>>>;
+fn read_filter(input: Option<&Path>) -> ShardifyFilter {
+    if input == None {
+        log_critical!(
+            "Empty cell list detected! This configuration may consume massive amounts of computer memory (potentially hundreds of GiB of RAM) and will DUPLICATE the input datasets. This is almost certainly an error. Verify input parameters or provide an explicitly empty collection only if this behavior is understood and intended."
+        );
+    }
+    let input = input.unwrap();
+    // GOOD FIRST ISSUE:
+    // implement cell list reader around the support macros!
+    let file = File::open(input).unwrap();
+    let reader = BufReader::new(file);
+    let filter = reader
+        .lines()
+        .map(|l| l.unwrap().into_bytes())
+        .collect::<gxhash::HashSet<Vec<u8>>>();
+
+    if filter.is_empty() {
+        log_warning!(
+            "Empty cell list detected! This configuration may consume massive amounts of computer memory (potentially hundreds of GiB of RAM) and will DUPLICATE the input datasets."
+        );
+    }
+    return Arc::new(filter);
+}
+
+struct UnsafeSyncConsumer(rtrb::Consumer<ShardifyCell>);
+unsafe impl Sync for UnsafeSyncConsumer {}
+unsafe impl Send for UnsafeSyncConsumer {}
+
+impl UnsafeSyncConsumer {
+    unsafe fn peek(&self) -> Result<&ShardifyCell, rtrb::PeekError> {
+        self.0.peek()
+    }
+
+    unsafe fn pop(&mut self) -> Result<ShardifyCell, rtrb::PopError> {
+        self.0.pop()
+    }
+}
+
+#[derive(Clone)]
+struct UnsafeSyncConsumerPtr {
+    ptr: *mut RwLock<UnsafeSyncConsumer>,
+    len: usize,
+}
+
+unsafe impl Send for UnsafeSyncConsumerPtr {}
+unsafe impl Sync for UnsafeSyncConsumerPtr {}
+
+impl UnsafeSyncConsumerPtr {
+    unsafe fn get(&self, index: usize) -> &RwLock<UnsafeSyncConsumer> {
+        debug_assert!(index < self.len);
+        &*self.ptr.add(index)
     }
 }