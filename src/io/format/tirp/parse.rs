<<<<<<< HEAD
use crate::{
    common::{self, ReadPair},
};
=======
use crate::{common, runtime};
>>>>>>> 143a2c7d

#[inline]
pub fn parse_record(buf_record: &[u8]) -> Result<(&[u8], common::ReadPair), crate::runtime::Error> {
    let mut column_iter = memchr::memchr_iter(common::U8_CHAR_TAB, buf_record);

    let columns: [usize; 7] = [
        column_iter
            .next()
<<<<<<< HEAD
            .ok_or_else(|| crate::runtime::Error::ParseError {
                context: "readpair".into(),
                msg: Some("missing tab 0".into()),
            })?,
        tab_iter
            .next()
            .ok_or_else(|| crate::runtime::Error::ParseError {
                context: "readpair".into(),
                msg: Some("missing tab 1".into()),
            })?,
        tab_iter
            .next()
            .ok_or_else(|| crate::runtime::Error::ParseError {
                context: "readpair".into(),
                msg: Some("missing tab 2".into()),
            })?,
        tab_iter
            .next()
            .ok_or_else(|| crate::runtime::Error::ParseError {
                context: "readpair".into(),
                msg: Some("missing tab 3".into()),
            })?,
        tab_iter
            .next()
            .ok_or_else(|| crate::runtime::Error::ParseError {
                context: "readpair".into(),
                msg: Some("missing tab 4".into()),
            })?,
        tab_iter
            .next()
            .ok_or_else(|| crate::runtime::Error::ParseError {
                context: "readpair".into(),
                msg: Some("missing tab 5".into()),
            })?,
        tab_iter
            .next()
            .ok_or_else(|| crate::runtime::Error::ParseError {
                context: "readpair".into(),
                msg: Some("missing tab 6".into()),
            })?,
=======
            .ok_or_else(|| runtime::Error::parse_error("record", Some("malformed record")))?,
        column_iter
            .next()
            .ok_or_else(|| runtime::Error::parse_error("record", Some("malformed record")))?,
        column_iter
            .next()
            .ok_or_else(|| runtime::Error::parse_error("record", Some("malformed record")))?,
        column_iter
            .next()
            .ok_or_else(|| runtime::Error::parse_error("record", Some("malformed record")))?,
        column_iter
            .next()
            .ok_or_else(|| runtime::Error::parse_error("record", Some("malformed record")))?,
        column_iter
            .next()
            .ok_or_else(|| runtime::Error::parse_error("record", Some("malformed record")))?,
        column_iter
            .next()
            .ok_or_else(|| runtime::Error::parse_error("record", Some("malformed record")))?,
>>>>>>> 143a2c7d
    ];

    let id = &buf_record[0..columns[0]];
    let r1 = &buf_record[columns[2] + 1..columns[3]];
    let r2 = &buf_record[columns[3] + 1..columns[4]];
    let q1 = &buf_record[columns[4] + 1..columns[5]];
    let q2 = &buf_record[columns[5] + 1..columns[6]];
    let umi = &buf_record[columns[6] + 1..];

    if r1.len() != q1.len() || r2.len() != q2.len() {
<<<<<<< HEAD
        return Err(crate::runtime::Error::ParseError {
            context: "readpair".into(),
            msg: Some("length mismatch".into()),
        });
=======
        return Err(crate::runtime::Error::parse_error(
            "record",
            Some("r1/q1 or r2/q2 length mismatch"),
        ));
>>>>>>> 143a2c7d
    }

    Ok((
        id,
        common::ReadPair {
            r1,
            r2,
            q1,
            q2,
            umi,
        },
    ))
}<|MERGE_RESOLUTION|>--- conflicted
+++ resolved
@@ -1,10 +1,4 @@
-<<<<<<< HEAD
-use crate::{
-    common::{self, ReadPair},
-};
-=======
 use crate::{common, runtime};
->>>>>>> 143a2c7d
 
 #[inline]
 pub fn parse_record(buf_record: &[u8]) -> Result<(&[u8], common::ReadPair), crate::runtime::Error> {
@@ -13,48 +7,6 @@
     let columns: [usize; 7] = [
         column_iter
             .next()
-<<<<<<< HEAD
-            .ok_or_else(|| crate::runtime::Error::ParseError {
-                context: "readpair".into(),
-                msg: Some("missing tab 0".into()),
-            })?,
-        tab_iter
-            .next()
-            .ok_or_else(|| crate::runtime::Error::ParseError {
-                context: "readpair".into(),
-                msg: Some("missing tab 1".into()),
-            })?,
-        tab_iter
-            .next()
-            .ok_or_else(|| crate::runtime::Error::ParseError {
-                context: "readpair".into(),
-                msg: Some("missing tab 2".into()),
-            })?,
-        tab_iter
-            .next()
-            .ok_or_else(|| crate::runtime::Error::ParseError {
-                context: "readpair".into(),
-                msg: Some("missing tab 3".into()),
-            })?,
-        tab_iter
-            .next()
-            .ok_or_else(|| crate::runtime::Error::ParseError {
-                context: "readpair".into(),
-                msg: Some("missing tab 4".into()),
-            })?,
-        tab_iter
-            .next()
-            .ok_or_else(|| crate::runtime::Error::ParseError {
-                context: "readpair".into(),
-                msg: Some("missing tab 5".into()),
-            })?,
-        tab_iter
-            .next()
-            .ok_or_else(|| crate::runtime::Error::ParseError {
-                context: "readpair".into(),
-                msg: Some("missing tab 6".into()),
-            })?,
-=======
             .ok_or_else(|| runtime::Error::parse_error("record", Some("malformed record")))?,
         column_iter
             .next()
@@ -74,7 +26,6 @@
         column_iter
             .next()
             .ok_or_else(|| runtime::Error::parse_error("record", Some("malformed record")))?,
->>>>>>> 143a2c7d
     ];
 
     let id = &buf_record[0..columns[0]];
@@ -85,17 +36,10 @@
     let umi = &buf_record[columns[6] + 1..];
 
     if r1.len() != q1.len() || r2.len() != q2.len() {
-<<<<<<< HEAD
-        return Err(crate::runtime::Error::ParseError {
-            context: "readpair".into(),
-            msg: Some("length mismatch".into()),
-        });
-=======
         return Err(crate::runtime::Error::parse_error(
             "record",
             Some("r1/q1 or r2/q2 length mismatch"),
         ));
->>>>>>> 143a2c7d
     }
 
     Ok((
