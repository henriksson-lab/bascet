--- conflicted
+++ resolved
@@ -12,7 +12,10 @@
 use std::path::{Path, PathBuf};
 use std::process::Command;
 use std::sync::Arc;
+use std::sync::Arc;
 use std::time::Instant;
+use threadpool::ThreadPool;
+use walkdir::WalkDir;
 use threadpool::ThreadPool;
 use walkdir::WalkDir;
 use ROBERT::kmc::{self, Dump, ThreadState};
@@ -36,6 +39,7 @@
 
 fn process_kmc_file(path_out: &Path) -> ProcessResult {
     let start = Instant::now();
+
 
     let kmc_path = path_out.join("kmc");
     let kmc_path_dump = path_out.join("kmc_dump").with_extension("txt");
@@ -74,6 +78,7 @@
 fn create_feature_writer(path_out: &Path, ref_features: &[u128]) -> FeatureWriterResult {
     let start = Instant::now();
 
+
     let feature_file = File::create(&path_out.join("features").with_extension("csv")).unwrap();
     let mut feature_writer = BufWriter::new(feature_file);
     let _ = writeln!(
@@ -85,6 +90,7 @@
             .join(",")
     );
 
+
     FeatureWriterResult {
         writer: feature_writer,
         creation_time: start.elapsed().as_secs_f64(),
@@ -105,7 +111,11 @@
 ) -> ExtractFeaturesResult {
     let start = Instant::now();
 
+
     let kmc_parser: Dump<KMER_SIZE> = Dump::new(*config);
+    let (min_heap, max_heap) = kmc_parser
+        .featurise(file, thread_pool, thread_states)
+        .unwrap();
     let (min_heap, max_heap) = kmc_parser
         .featurise(file, thread_pool, thread_states)
         .unwrap();
@@ -133,6 +143,9 @@
     query_parser: &Dump<KMER_SIZE>,
     query_features: &mut HashMap<u128, u16, BuildHasherDefault<FxHasher>>,
 ) {
+    let (min_heap, max_heap) = query_parser
+        .featurise(query_file, thread_pool, thread_states)
+        .unwrap();
     let (min_heap, max_heap) = query_parser
         .featurise(query_file, thread_pool, thread_states)
         .unwrap();
@@ -189,22 +202,21 @@
         THREADS, KMER_SIZE
     );
 
-<<<<<<< HEAD
     const CHUNK_SIZE: usize = 524288;
     const CODEC: Codec<KMER_SIZE> = Codec::<KMER_SIZE>::new();
     let path_out = Path::new("simulated/10K");
     // let path_in = Path::new("./data/all.fa");
     // let sim = ISSRunner::simulate(path_in, path_out, 256, 10_000);
-=======
-    let path_out = Path::new("simulated/1K");
-
->>>>>>> 1e8379be
     // Step 1: KMC Processing
     println!("\n[1/4] Starting KMC processing...");
     println!("  → Collecting directory contents...");
     println!("  → Running KMC command...");
     println!("  → Processing KMC dump...");
     let kmc_result = process_kmc_file(path_out);
+    println!(
+        "✓ KMC processing completed in {:.2}s",
+        kmc_result.processing_time
+    );
     println!(
         "✓ KMC processing completed in {:.2}s",
         kmc_result.processing_time
@@ -235,7 +247,14 @@
         "✓ Feature extraction completed in {:.2}s",
         feature_result.extraction_time
     );
-
+    println!(
+        "✓ Feature extraction completed in {:.2}s",
+        feature_result.extraction_time
+    );
+
+    let ref_features: Vec<u128> = feature_result
+        .min_features
+        .into_iter()
     let ref_features: Vec<u128> = feature_result
         .min_features
         .into_iter()
@@ -250,11 +269,16 @@
         "✓ Feature file created in {:.2}s",
         feature_writer_result.creation_time
     );
+    println!(
+        "✓ Feature file created in {:.2}s",
+        feature_writer_result.creation_time
+    );
     let mut feature_writer = feature_writer_result.writer;
 
     // Step 4: Process Comparison Files
     println!("\n[4/4] Processing comparison files...");
     let compare_start = Instant::now();
+
 
     let compare: Vec<(PathBuf, PathBuf)> = WalkDir::new(path_out)
         .into_iter()
@@ -269,6 +293,7 @@
             ))
         })
         .collect();
+
 
     // Store the count before consuming the vector
     let compare_count = compare.len();
@@ -399,19 +424,15 @@
         "  → Total processing time: {:.4}s",
         total_time.as_secs_f64()
     );
+    println!(
+        "  → Total processing time: {:.4}s",
+        total_time.as_secs_f64()
+    );
     println!("  → Features processed: {}", ref_features.len());
-<<<<<<< HEAD
     println!("  → Files analyzed: {}", compare_count);
     println!(
         "  → Average time per file: {:.4}s",
         (total_time.as_secs_f64() - compare_start.elapsed().as_secs_f64())
             / (compare_count) as f64
-=======
-    println!("  → Files analyzed: {}", compare_count + ref_count);
-    println!(
-        "  → Average time per file: {:.4}s",
-        (total_time.as_secs_f64() - compare_start.elapsed().as_secs_f64())
-            / (compare_count + ref_count) as f64
->>>>>>> 1e8379be
-    );
-}+    );
+}
