use flate2::read::GzDecoder;
use noodles::gff::feature::RecordBuf;
use std::fs::File;
use std::io::BufRead;
use std::io::BufReader;
use std::path::PathBuf;

use noodles::gtf;

use noodles::gff;
use noodles::gff::feature::record::Strand;

type ChromosomeID = Vec<u8>;

pub struct GFFparseSettings {
    pub use_feature: String,
    pub attr_id: String,
    pub attr_name: String,
}

#[derive(Clone, Debug)]
pub struct GeneMeta {
    pub gene_chr: ChromosomeID,
    pub gene_start: i64,
    pub gene_end: i64, //Could be u32 most likely
    pub gene_strand: Strand,

    pub gene_id: Vec<u8>,
    pub gene_name: Vec<u8>,
}

///
/// List of features to count
///
pub struct FeatureCollection {
    pub list_feature: Vec<GeneMeta>,
    failed_to_get_name: usize,
}
impl FeatureCollection {
    pub fn new() -> FeatureCollection {
        FeatureCollection {
            list_feature: Vec::new(),
            failed_to_get_name: 0,
        }
    }

    pub fn add_feature(&mut self, f: GeneMeta) {
        self.list_feature.push(f);
    }

    ///
    /// For GFF/GTF reading, process one record
    ///
    fn add_gene_record(gff: &mut FeatureCollection, params: &GFFparseSettings, record: &RecordBuf) {
        //Only insert records that the user have chosen; typically genes
        if record.ty() == params.use_feature {
            /*
            println!(
                "{}\t{}\t{}",
                record.reference_sequence_name(),
                record.start(),
                record.end(),
            );
            */

            //let fieldid_id = "ID"; // fieldGeneId   for yersinia
            let fieldid_id = "gene_id"; // fieldGeneId
            let fieldid_name = "name"; // fieldGeneId

            let attr = record.attributes();
            let attr_id = attr.get(fieldid_id.as_bytes());

            if let Some(attr_id) = attr_id {
                let attr_id = attr_id
                    .as_string()
                    .expect("GFF: ID is not a string")
                    .to_string();

                //Pick a name. Use ID if nothing else
                let attr_name = attr.get(fieldid_name.as_bytes());
                let attr_name = match attr_name {
                    Some(attr_name) => attr_name
                        .as_string()
                        .expect("GFF: Name is not a string")
                        .to_string(),
                    None => {
                        gff.failed_to_get_name += 1;
                        attr_id.clone()
                    }
                };

                let gene_meta = GeneMeta {
                    gene_chr: record.reference_sequence_name().to_vec(),
                    gene_start: record.start().get() as i64,
                    gene_end: record.end().get() as i64,
                    gene_strand: record.strand(),

                    gene_id: attr_id.as_bytes().to_vec(),
                    gene_name: attr_name.as_bytes().to_vec(),
                };

                //if record.reference_sequence_name().to_string() == "1" {  ////////// for testing
                gff.add_feature(gene_meta);
                //}
            } else {
                println!("GFF: Requested feature has no ID");
            }
        }
    }

    ///
    /// Read a GFF file - from a reader
    ///
    fn read_gff_from_reader<R>(
        reader: &mut gff::io::Reader<R>,
        params: &GFFparseSettings,
    ) -> anyhow::Result<FeatureCollection>
    where
        R: std::io::BufRead,
    {
        let mut gff = FeatureCollection::new();
        for result in reader.record_bufs() {
            let record = result.expect("Could not read a GFF record; is it actually a GTF?");
            Self::add_gene_record(&mut gff, params, &record);
        }
        anyhow::Ok(gff)
    }

    ///
    /// Read a GTF file - from a reader
    ///
    fn read_gtf_from_reader<R>(
        reader: &mut gtf::io::Reader<R>,
        params: &GFFparseSettings,
    ) -> anyhow::Result<FeatureCollection>
    where
        R: std::io::BufRead,
    {
        let mut gff = FeatureCollection::new();
        for result in reader.record_bufs() {
            let record = result.expect("Could not read a GFF record; is it actually a GTF?");
            Self::add_gene_record(&mut gff, params, &record);
        }
        anyhow::Ok(gff)
    }

<<<<<<< HEAD



    /// 
    /// Read a BED file
    /// 
    fn read_bed(
        fname: &PathBuf,
        _params: &GFFparseSettings
    ) -> anyhow::Result<FeatureCollection> {
        let mut gff = FeatureCollection::new();


        let file = File::open(fname)?;
        let reader = BufReader::new(file);

        for line in reader.lines() {
            let line=line.expect("Failed to read BED line");
            let mut parts = line.split("\t");

            //Get first 4 columns
            let cur_chr = parts.next().expect("could not get bed:chr");
            let cur_from = parts.next().expect("could not get bed:from");
            let cur_to = parts.next().expect("could not get bed:to");
            let attr_id = parts.next().expect("could not get bed:to");

            //Parse integer ranges
            let cur_from = cur_from.parse::<i64>()?;
            let cur_to = cur_to.parse::<i64>()?;

            //Strand info; unclear how to best handle
            let cur_strand = Strand::None;

            let gene_meta = GeneMeta {
                gene_chr: cur_chr.as_bytes().to_vec(),
                gene_start: cur_from,
                gene_end: cur_to,
                gene_strand: cur_strand,
    
                gene_id: attr_id.as_bytes().to_vec(),
                gene_name: cur_chr.as_bytes().to_vec(),
            };

            gff.add_feature(gene_meta);
        }

        anyhow::Ok(gff)
    }







    /// 
    /// Read a GFF-like file
    /// 
    pub fn read_file(path_gff: &PathBuf, params: &GFFparseSettings) -> anyhow::Result<FeatureCollection> {


=======
    ///
    /// Read a GFF or GTF file
    ///
    pub fn read_file(
        path_gff: &PathBuf,
        params: &GFFparseSettings,
    ) -> anyhow::Result<FeatureCollection> {
>>>>>>> 90de1e0e
        let spath = path_gff.to_string_lossy();

        let gff = if spath.ends_with("gff.gz") {
            println!("Reading gzipped GFF: {:?}", path_gff);
            let mut reader = File::open(&path_gff)
                .map(GzDecoder::new)
                .map(BufReader::new)
                .map(gff::io::Reader::new)?;
            Self::read_gff_from_reader(&mut reader, params)
        } else if spath.ends_with("gff") {
            println!("Reading flat GFF: {:?}", path_gff);
            let mut reader = File::open(&path_gff)
                .map(BufReader::new)
                .map(gff::io::Reader::new)?;
            Self::read_gff_from_reader(&mut reader, params)
        } else if spath.ends_with("gtf.gz") {
            println!("Reading gzipped GTF: {:?}", path_gff);
            let mut reader = File::open(&path_gff)
                .map(GzDecoder::new)
                .map(BufReader::new)
                .map(gtf::io::Reader::new)?;
            Self::read_gtf_from_reader(&mut reader, params)
        } else if spath.ends_with("gtf") {
            println!("Reading gzipped GTF: {:?}", path_gff);
            let mut reader = File::open(&path_gff)
                .map(BufReader::new)
                .map(gtf::io::Reader::new)?;
            Self::read_gtf_from_reader(&mut reader, params)
<<<<<<< HEAD

        } else if spath.ends_with("bed") {

            println!("Reading BED: {:?}",path_gff);
            Self::read_bed(&path_gff, params)
                        
=======
>>>>>>> 90de1e0e
        } else {
            anyhow::bail!("Could not tell file format for GFF/GTF file {:?}", path_gff);
        }?;

        //See if it worked
        let num_features = gff.list_feature.len();
        println!("Done reading GFF; number of features: {}", num_features);
        println!("Number of features for which name field was missing: {}  (not all files have a name field - feature ID will be reported instead)", gff.failed_to_get_name);
        if num_features == 0 {
            anyhow::bail!("Stopping because there are no features");
        }

        anyhow::Ok(gff)
    }

    /*
    https://gmod.org/wiki/GFF3

    OUR GFF
    NC_006153.2	RefSeq	gene	56826	58085	.	+	.	ID=gene-YPTB_RS21810;Name=yscD;gbkey=Gene;gene=yscD;gene_biotype=protein_coding;locus_tag=YPTB_RS21810;old_locus_tag=pYV0080
    NC_006153.2	Protein Homology	CDS	56826	58085	.	+	0	ID=cds-WP_002212919.1;Parent=gene-YPTB_RS21810;Dbxref=GenBank:WP_002212919.1;Name=WP_002212919.1;gbkey=CDS;gene=yscD;inference=COORDINATES: similar to AA sequence:RefSeq:WP_002212919.1;locus_tag=YPTB_RS21810;product=SctD family type III secretion system inner membrane ring subunit YscD;protein_id=WP_002212919.1;transl_table=11

    BASIC GFF
    ctg123 . mRNA            1300  9000  .  +  .  ID=mrna0001;Name=sonichedgehog
    ctg123 . exon            1300  1500  .  +  .  Parent=mrna0001
    */

    /*
        use noodles_gtf as gtf;
    let reader = gtf::io::Reader::new(io::empty());
    let _ = reader.get_ref();
    */
}<|MERGE_RESOLUTION|>--- conflicted
+++ resolved
@@ -144,8 +144,6 @@
         anyhow::Ok(gff)
     }
 
-<<<<<<< HEAD
-
 
 
     /// 
@@ -206,15 +204,6 @@
     pub fn read_file(path_gff: &PathBuf, params: &GFFparseSettings) -> anyhow::Result<FeatureCollection> {
 
 
-=======
-    ///
-    /// Read a GFF or GTF file
-    ///
-    pub fn read_file(
-        path_gff: &PathBuf,
-        params: &GFFparseSettings,
-    ) -> anyhow::Result<FeatureCollection> {
->>>>>>> 90de1e0e
         let spath = path_gff.to_string_lossy();
 
         let gff = if spath.ends_with("gff.gz") {
@@ -243,15 +232,12 @@
                 .map(BufReader::new)
                 .map(gtf::io::Reader::new)?;
             Self::read_gtf_from_reader(&mut reader, params)
-<<<<<<< HEAD
 
         } else if spath.ends_with("bed") {
 
             println!("Reading BED: {:?}",path_gff);
             Self::read_bed(&path_gff, params)
                         
-=======
->>>>>>> 90de1e0e
         } else {
             anyhow::bail!("Could not tell file format for GFF/GTF file {:?}", path_gff);
         }?;
