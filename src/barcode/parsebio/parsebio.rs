--- conflicted
+++ resolved
@@ -18,10 +18,7 @@
 #[derive(Clone)]
 pub struct ParseBioChemistry3 {
     barcode: CombinatorialBarcode8bp,
-<<<<<<< HEAD
     subchemistry: String,
-=======
->>>>>>> 90de1e0e
 }
 impl Chemistry for ParseBioChemistry3 {
     ///////////////////////////////
@@ -51,7 +48,6 @@
 
         println!("Searching for best barcode match");
 
-<<<<<<< HEAD
 
 
 
@@ -89,27 +85,6 @@
                         total_distance_cutoff,
                         part_distance_cutoff
                     );
-=======
-        //For each barcode system, try to match it to reads. then decide which barcode system to use.
-        //This code is a bit complicated because we wish to compare the same reads for all chemistry options
-        let mut map_chem_match_cnt = HashMap::new();
-        let n_reads = 5000;
-        for _ in 0..n_reads {
-            //Parse bio barcode is in R2
-            let record = fastq_file_r2.next().unwrap();
-            let record = record
-                .expect("Error reading record for checking barcode position; input file too short");
-
-            for (chem_name, bcs) in &map_round_bcs {
-                let total_distance_cutoff = 4;
-                let part_distance_cutoff = 1;
-                let (isok, _bc, _score) = bcs.detect_barcode(
-                    record.seq(),
-                    false,
-                    total_distance_cutoff,
-                    part_distance_cutoff,
-                );
->>>>>>> 90de1e0e
 
                     //Count reads. Ensure entry is created
                     let e = map_chem_match_cnt.entry(chem_name.clone()).or_insert(0);
@@ -122,7 +97,6 @@
             //Using fraction library to simplify code. Seriously overkill in practice
             type F = fraction::Fraction;
 
-<<<<<<< HEAD
             //See how well each barcode system matched
             let mut map_chem_match_frac = HashMap::new();
             for (chem_name, _bcs) in &mut map_round_bcs {
@@ -151,29 +125,6 @@
 
 
 
-=======
-        //See how well each barcode system matched
-        let mut map_chem_match_frac = HashMap::new();
-        for (chem_name, _bcs) in &mut map_round_bcs {
-            let cnt = *map_chem_match_cnt.get(chem_name).unwrap();
-            let this_frac = F::from(cnt) / F::from(n_reads);
-            println!(
-                "Chemistry: {}\tNormalized score: {:.4}",
-                chem_name, this_frac
-            );
-            map_chem_match_frac.insert(chem_name.clone(), this_frac);
-        }
-
-        //Pick the best chemistry
-        let best_chem_name = map_chem_match_frac.iter().max_by(|a, b| a.1.cmp(&b.1)); ///////// TODO: in case of a tie, should prioritize the smaller chemistry
-
-        //There will always be at least one chemistry to pick
-        let (best_chem_name, best_chem_score) = best_chem_name.unwrap();
-
-        println!("Best fitting Parse biosciences chemistry is {}, with a normalized match score of {:.4}", best_chem_name, best_chem_score);
-        //panic!("test");
-        self.barcode = map_round_bcs.get(best_chem_name.as_str()).unwrap().clone();
->>>>>>> 90de1e0e
 
         Ok(())
     }
@@ -248,10 +199,7 @@
     ) -> ParseBioChemistry3 {
         ParseBioChemistry3 {
             barcode: CombinatorialBarcode8bp::new(),
-<<<<<<< HEAD
             subchemistry: subchemistry.clone()
-=======
->>>>>>> 90de1e0e
         }
     }
 
@@ -335,15 +283,11 @@
         for result in reader.deserialize() {
             let record: BarcodeCsvFileRow = result.unwrap();
 
-<<<<<<< HEAD
             cb.add_bc(
                 record.well.as_str(), //////////// Note: seems parse is mixing TCR and regular RNA barcodes in file. unclear how to best handle. this gives easy-to-interpret barcodes back
                 //format!("{}", record.bci).as_str(),
                 record.sequence.as_str()
             );
-=======
-            cb.add_bc(format!("{}", record.bci).as_str(), record.sequence.as_str());
->>>>>>> 90de1e0e
         }
 
         cb
@@ -366,11 +310,7 @@
         for result in reader.deserialize() {
             let record: ChemistryDefCsvFileRow = result.unwrap();
 
-<<<<<<< HEAD
             let chemname = record.kit; //format!("{} {}",record.kit, record.chem);
-=======
-            let chemname = format!("{} {}", record.kit, record.chem);
->>>>>>> 90de1e0e
 
             let mut bc_setup = CombinatorialBarcode8bp::new();
 
