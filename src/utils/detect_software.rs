use anyhow::bail;
use log::debug;
use log::info;
use semver::{Version, VersionReq};
<<<<<<< HEAD
use std::process::Command;
=======



use std::path::PathBuf;
use std::env;

///////////////////////////////
/// Get directory where all Bascet data files are stored. These are kept separate
pub fn get_bascet_datadir() -> PathBuf {
    let env_bascet_data = env::var("BASCET_DATA");
    if let Ok(v) = env_bascet_data {
        PathBuf::from(v)
    } else {
        //Use default directory if no path set. This is for developers primarily
        PathBuf::from("./data/")
    }
}

>>>>>>> 99b4dc4a

///////////////////////////////
/// Check if KMC is installed
pub fn check_kmc_tools() -> anyhow::Result<()> {
    debug!("Checking for kmc_tools");
    if let Ok(_output) = Command::new("kmc_tools").output() {
        info!("Found kmc_tools");
        Ok(())
    } else {
        bail!("kmc_tools is either not installed or not in PATH")
    }
}

///////////////////////////////
/// Check if TABIX is installed
pub fn check_tabix() -> anyhow::Result<()> {
    debug!("Checking for tabix");
    if let Ok(_output) = Command::new("tabix").output() {
        info!("Found tabix");
        Ok(())
    } else {
        bail!("Tabix is either not installed or not in PATH")
    }
}

///////////////////////////////
/// Check if BGZIP is installed
pub fn check_bgzip() -> anyhow::Result<()> {
    debug!("Checking for bgzip");
    if let Ok(_output) = Command::new("bgzip").output() {
        info!("Found bgzip");
        Ok(())
    } else {
        bail!("Bgzip is either not installed or not in PATH")
    }
}

///////////////////////////////
/// Check if samtools is installed
pub fn check_samtools() -> anyhow::Result<()> {
    debug!("Checking for the correct samtools");
    let req_samtools_version = VersionReq::parse(">=1.18").unwrap();
    let samtools = Command::new("samtools")
        .arg("version")
        .output()
        .expect("Samtools is either not installed or not in PATH");
    let samtools_version = String::from_utf8_lossy(
        samtools
            .stdout
            .split(|c| *c == b'\n')
            .next()
            .unwrap()
            .split(|c| *c == b' ')
            .last()
            .unwrap(),
    );
    let samtools_version = samtools_version.parse::<Version>().unwrap();
    if req_samtools_version.matches(&samtools_version) {
        debug!("Samtools version is recent enough");
        Ok(())
    } else {
        bail!("This software requires Samtools >= 1.18");
    }
}<|MERGE_RESOLUTION|>--- conflicted
+++ resolved
@@ -2,12 +2,7 @@
 use log::debug;
 use log::info;
 use semver::{Version, VersionReq};
-<<<<<<< HEAD
 use std::process::Command;
-=======
-
-
-
 use std::path::PathBuf;
 use std::env;
 
@@ -23,7 +18,6 @@
     }
 }
 
->>>>>>> 99b4dc4a
 
 ///////////////////////////////
 /// Check if KMC is installed
